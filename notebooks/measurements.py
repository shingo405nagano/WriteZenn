try:
    import duckdb
except ImportError:
    import subprocess
    subprocess.run('pip install duckdb', shell=True)
    import duckdb

import copy
<<<<<<< HEAD
import json
=======
>>>>>>> 34812971
import os
import random
import shutil
import string
import shutil
import time
from typing import Any
from typing import Dict
from typing import List
from typing import Optional

from glob import glob
import geopandas as gpd
import matplotlib.pyplot as plt
import numpy as np
import pandas as pd
import pyogrio
import pyproj
from qgis.core import QgsProject
from qgis.core import QgsVectorLayer
from qgis.core import QgsVectorFileWriter
from qgis.PyQt.QtCore import QTimer
from qgis.PyQt.QtCore import QEventLoop
import shapely
duckdb.sql(
"""
INSTALL spatial;
LOAD spatial;
""")
<<<<<<< HEAD
=======

>>>>>>> 34812971

def create_dir(dirname):
    if os.path.isdir(dirname):
        shutil.rmtree(dirname)
    try:
        os.mkdir(dirname)
        if os.path.isdir(dirname):
            print(f'Created directory for {dirname}')
    except:
        pass
        

def dummy_data(size: int) -> List[Dict[str, Any]]:
    lon, lat = 140.786233, 40.657981
    lon_list = lon + np.random.normal(0, 0.01, size)
    lat_list = lat + np.random.normal(0, 0.01, size)
    
    # 適当なコードと年齢を生成
    alphabet = string.ascii_uppercase
    code_list = [
        ''.join(random.choices(alphabet, k=10))
        for _ in range(size)
    ]

    age_list = [int(v) for v in np.random.normal(45, 15, size)]
<<<<<<< HEAD

    # geometry を作成
    geometries = [
        shapely.geometry.Point(lon, lat).wkt
        for lon, lat in zip(lon_list, lat_list)
    ]

    datasets = [
        {
            'code': code,
            'age': age,
            'geometry': geometry
        }
        for code, age, geometry in zip(code_list, age_list, geometries)
    ]
    return datasets

=======

    # geometry を作成
    geometries = [
        shapely.geometry.Point(lon, lat).wkt
        for lon, lat in zip(lon_list, lat_list)
    ]

    datasets = [
        {
            'code': code,
            'age': age,
            'geometry': geometry
        }
        for code, age, geometry in zip(code_list, age_list, geometries)
    ]
    return datasets
>>>>>>> 34812971


def make_path(dirname: str, filename: str, driver: str, layer: str=None):
    file_path = os.path.join(dirname, filename)
    if layer is None:
        return {'file_path': file_path, 'driver': driver}
    return {'file_path': file_path, 'layer': layer, 'driver': driver}


def make_path(dirname: str, filename: str, driver: str, layer: str=None):
    file_path = os.path.join(dirname, filename)
    if layer is None:
        return {'file_path': file_path, 'driver': driver}
    return {'file_path': file_path, 'layer': layer, 'driver': driver}


def stop_watch(func):
    """関数の実行時間を計測"""
    def wrapper(*args, **kwargs):
        start = time.time()
        result = func(*args, **kwargs)
        elapsed_time = time.time() - start
        return {"func_result": result, "elapsed_time": elapsed_time}
    return wrapper
    

def make_geodataframe(datasets: List[Dict[str, Any]]) -> gpd.GeoDataFrame:
    gdf = gpd.GeoDataFrame(datasets)
    gdf['geometry'] = gpd.GeoSeries.from_wkt(gdf['geometry'])
    gdf.set_geometry('geometry', inplace=True, crs='EPSG:4326')
    return gdf


def make_geodataframe(datasets: List[Dict[str, Any]]) -> gpd.GeoDataFrame:
    gdf = gpd.GeoDataFrame(datasets)
    gdf['geometry'] = gpd.GeoSeries.from_wkt(gdf['geometry'])
    gdf.set_geometry('geometry', inplace=True, crs='EPSG:4326')
    return gdf


################################################################################
################################### GeoPandas ##################################
@stop_watch
def write_geopandas(
    datasets: List[Dict[str, Any]], 
    file_path: str, 
    driver: str,
    layer: Optional[str]=None,
):
    """
    GeoPandas を使ってファイルを書き込む
    """
    gdf = make_geodataframe(datasets)
    if driver == 'Parquet':
        gdf.to_parquet(file_path, index=False)
    elif driver == 'GPKG':
        gdf.to_file(file_path, driver=driver, layer=layer)
    else:
        gdf.to_file(file_path, driver=driver)
    assert os.path.exists(file_path)
    return True


@stop_watch
def read_geopandas(
    file_path: str, 
    driver: str, 
    layer: Optional[str]=None,
):
    """GeoPandas を使ってファイルを読み込む"""
    if driver == 'GPKG':
        _ = gpd.read_file(file_path, layer=layer)
    elif driver == 'Parquet':
        _ = gpd.read_parquet(file_path)
    else:
        _ = gpd.read_file(file_path)
    assert isinstance(_, gpd.GeoDataFrame)
    assert 0 < len(_)
    return True


################################################################################
################################### pyorgio ####################################
@stop_watch
def write_pyogrio(
    datasets: List[Dict[str, Any]], 
    file_path: str, 
    driver: str,
    layer: Optional[str]=None,
    **kwargs
):
    """Pyogrio を使ってファイルを書き込む"""
<<<<<<< HEAD
=======
    if driver == 'Parquet':
        return np.nan
>>>>>>> 34812971
    if layer is None:
        kwargs = {'driver': driver}
    else:
        kwargs = {'driver': driver, 'layer': layer}
    
    pyogrio.write_dataframe(
        make_geodataframe(datasets),
        file_path,
        **kwargs
    )
    assert os.path.exists(file_path)
    return True


@stop_watch
def read_pyogrio(
<<<<<<< HEAD
    file_path: str,
    layer: Optional[str]=None,
    **kwargs
):
    """Pyogrio を使ってファイルを読み込む"""
=======
    file_path: str, 
    driver: str,
    layer: Optional[str]=None,
):
    """Pyogrio を使ってファイルを読み込む"""
    if driver == 'Parquet':
        return np.nan
>>>>>>> 34812971
    if layer is None:
        _ = pyogrio.read_dataframe(file_path)
    else:
        _ = pyogrio.read_dataframe(file_path, layer=layer)
    assert isinstance(_, gpd.GeoDataFrame)
    assert 0 < len(_)
    return True


################################################################################
#################################### DuckDB ####################################
@stop_watch
def read_duckdb(
    file_path: str,
    driver: str,
    layer: Optional[str]=None
):
    """DuckDB を使ってファイルを読み込む"""
    if driver == 'Parquet':
        read_sentence = f"""read_parquet('{file_path}')"""
    elif driver == 'GPKG':
        read_sentence = f"""ST_read('{file_path}', LAYER='{layer}')"""
    else:
        read_sentence = f"""ST_read('{file_path}')"""
<<<<<<< HEAD
    
    template = \
    """
    CREATE OR REPLACE TABLE {name} AS
=======
    template = \
    """
>>>>>>> 34812971
    SELECT
        * EXCLUDE {geom_column},
        ST_AsText({geom_column}) AS geometry
    FROM
<<<<<<< HEAD
        {read_sentence};

    SHOW TABLES;
    """
    name = os.path.basename(file_path).split('.')[0]
    try:
        geom_column = 'geom'
        sql = template.format(name=name, 
                              geom_column=geom_column, 
                              read_sentence=read_sentence)
        tbls = duckdb.sql(sql).to_df()['name'].to_list()
    except:
        geom_column = 'geometry'
        sql = template.format(name=name,
                              geom_column=geom_column, 
                              read_sentence=read_sentence)
        tbls = duckdb.sql(sql).to_df()['name'].to_list()
    duckdb.sql(f"DROP TABLE {name};")
    assert name in tbls
=======
        {read_sentence}
    ;
    """
    try:
        geom_column = 'geom'
        sql = template.format(geom_column=geom_column, read_sentence=read_sentence)
        _df = duckdb.sql(sql).df()
    except:
        geom_column = 'geometry'
        sql = template.format(geom_column=geom_column, read_sentence=read_sentence)
        _df = duckdb.sql(sql).df()
    assert isinstance(_df, pd.DataFrame)
    assert 0 < len(_df)
    gdf = gpd.GeoDataFrame(
        _df.drop(columns=['geometry']),
        geometry=_df['geometry'].apply(shapely.from_wkt),
        crs='EPSG:4326'
    )
    assert isinstance(gdf, gpd.GeoDataFrame)
>>>>>>> 34812971
    return True


################################################################################
##################################### QGIS #####################################
@stop_watch
def read_file_by_qgis(
    file_path: str,
    driver: str,
    layer: Optional[str]=None
) -> Dict[str, Any]: # {'func_result': QgsVectorLayer, 'elapsed_time': float}
    if driver == 'GPKG':
        file_path = f"{file_path}|layername={layer}"
    lyr = QgsVectorLayer(file_path, "Read File", "ogr")
    assert lyr.isValid()
    return lyr
    

def measure_rendering_time(
    file_path: str,
    driver: str,
    layer: Optional[str]=None
) -> Dict[str, Any]: # {'LyrID': lyr.id(), 'elapsed_time': float}
    renderer = {'elapsed_time': None, 'LyrID': None}
    # レイヤーを作成し、マップキャンバスに追加
    result = read_file_by_qgis(file_path, driver, layer)
    lyr = result['func_result']
    renderer['LyrID'] = lyr.id()
    def wait_for_rendering():
        # 描画完了を待つための関数
        nonlocal rendering_time  # elapsed_time を参照
        if iface.mapCanvas().isDrawing():
            QTimer.singleShot(100, wait_for_rendering)  # まだ描画中の場合、再度チェック
        else:
            rendering_time = time.time() - start_time
            renderer['elapsed_time'] = rendering_time
            loop.quit()  # イベントループを終了
    
    # レイヤーの描画時間を計測
    rendering_time = None
    start_time = time.time()
    # レイヤーをマップに追加
    QgsProject.instance().addMapLayer(lyr)
    # 描画完了を待つためのイベントループを作成
    loop = QEventLoop()
    # 描画完了を検出するためのタイマーを開始
    QTimer.singleShot(100, wait_for_rendering)
    # 描画完了までイベントループで待機
    loop.exec_()
    # 経過時間を返す
    return renderer # {'elapsed_time': sec, 'LyrID': lyr.id()}

@stop_watch
def write_file_by_qgis(
    lyr: QgsVectorLayer, 
    file_path: str, 
    driver: str,
    layer: Optional[str]=None
) -> Dict[str, Any]: # {'func_result': None, 'elapsed_time': float}
    options = QgsVectorFileWriter.SaveVectorOptions()
    options.driverName = driver
    if driver == 'GPKG':
        options.actionOnExistingFile = QgsVectorFileWriter.CreateOrOverwriteLayer
        options.layerName = layer
    error = (
        QgsVectorFileWriter
            .writeAsVectorFormatV2(
                lyr, 
                file_path, 
                QgsProject.instance().transformContext(), 
                options
        )
    )
<<<<<<< HEAD
    lyr = None
    


=======
    assert error[1] != ''
    return True
>>>>>>> 34812971

def template(size: int, dirname: str) -> Dict[str, Any]:
    mearsurements = {
        'Write-GeoPandas': [],
        'Read-GeoPandas': [],
        'Write-Pyogrio': [],
        'Read-Pyogrio': [],
        'Write-QGIS': [],
        'Read-DuckDB': [],
        'Renderer-QGIS': [],
        'Read-QGIS': [],
    }
    return {
        'GeoJSON': {
            'FilePaths': [
                make_path(dirname, f'test_{i}.geojson', driver='GeoJSON') 
                for i in range(size)
            ],
            'Result': copy.deepcopy(mearsurements)
        },
        'KML': {
            'FilePaths': [
                make_path(dirname, f'test_{i}.kml', driver='KML') 
                for i in range(size)
            ],
            'Result': copy.deepcopy(mearsurements)
        },
        'Esri Shapefile': {
            'FilePaths': [
                make_path(dirname, f'test_{i}.shp', driver='Esri Shapefile') 
                for i in range(size)
            ],
            'Result': copy.deepcopy(mearsurements)
        },
        'FlatGeobuf': {
            'FilePaths': [
                make_path(dirname, f'test_{i}.fgb', driver='FlatGeobuf') 
                for i in range(size)
            ],
            'Result': copy.deepcopy(mearsurements)
        },
        'GeoPackage': {
            'FilePaths': [
                make_path(dirname, 'test.gpkg', driver='GPKG', layer=f'lyr_{i}') 
                for i in range(size)
            ],
            'Result': copy.deepcopy(mearsurements)
        },
        'GeoParquet': {
            'FilePaths': [
                make_path(dirname, f'test_{i}.parquet', driver='Parquet') 
                for i in range(size)
            ],
            'Result': copy.deepcopy(mearsurements)
        },
    }
    

    
################################################################################
<<<<<<< HEAD
######################## Measurement of time required ##########################
del_dirs = []
results = {}
base_dirname = r"D:\Repositories\WriteZenn\datasets\test_data"
size = 1
rows_list = [1000, 5_000] + list(range(10_000, 50_000, 10_000))


for rows in rows_list:
    print(f'********** Start {rows} **********')
    dirname = os.path.join(base_dirname, f'TEST_{rows}_ROWS')
    create_dir(dirname)
    pack = template(size, dirname)
    datasets = dummy_data(size=rows)
    for driver, item in pack.items():
        for i, file_data in enumerate(item['FilePaths']):
            # Measurement for GeoPandas.
            result = write_geopandas(datasets, **file_data)
            pack[driver]['Result']['Write-GeoPandas'].append(result['elapsed_time'])
            result = read_geopandas(**file_data)
            pack[driver]['Result']['Read-GeoPandas'].append(result['elapsed_time'])
            
            # Measurement for Pyogrio.
            result = write_pyogrio(datasets, **file_data)
            pack[driver]['Result']['Write-Pyogrio'].append(result['elapsed_time'])
            result = read_pyogrio(**file_data)
            pack[driver]['Result']['Read-Pyogrio'].append(result['elapsed_time'])
            
            # Measurement for DuckDB.
            fmt = os.path.basename(file_data['file_path']).split('.')[1]
            file_path = glob(os.path.join(dirname, f"*.{fmt}"))[0]
            result = read_duckdb(**file_data)
            pack[driver]['Result']['Read-DuckDB'].append(result['elapsed_time'])

            # Measurement for QGIS.
            result = read_file_by_qgis(**file_data)
            pack[driver]['Result']['Read-QGIS'].append(result['elapsed_time'])
            lyr = result['func_result']
            result = measure_rendering_time(**file_data)
            pack[driver]['Result']['Renderer-QGIS'].append(result['elapsed_time'])
            QgsProject.instance().removeMapLayer(result['LyrID'])
            if file_data['driver'] == 'GPKG':
                file_data['layer'] += f'_{i}'
            
            result = write_file_by_qgis(lyr, **file_data)
            pack[driver]['Result']['Write-QGIS'].append(result['elapsed_time'])
            lyr = None
            
        print(f'Finish {driver}.')
        
    results[f"Processing time for {rows} rows"] = {driver: item['Result'] for driver, item in pack.items()}
    del_dirs.append(dirname)


colormap = {
    "GeoJSON": "#0000cd",
    "KML": "#006400",
    "Esri Shapefile": "#ff8c00",
    "FlatGeobuf": "#4d4398",
    "GeoPackage": "#93b023",
    "GeoParquet": "#d3381c",
}

with open(os.path.join(base_dirname, 'measurement.json'), mode='w') as f:
    json.dump(results, f, indent=4)
=======
##################################### Main #####################################
dirname = '..\\datasets\\test_data'

mearsurements = {
    'Write-GeoPandas': [],
    'Read-GeoPandas': [],
    'Write-Pyogrio': [],
    'Read-Pyogrio': [],
    'Read-DuckDB': [],
    'Write-QGIS': [],
    'Read-QGIS': [],
    'Renderer-QGIS': [],
}

size = 5

pack = {
    'GeoJSON': {
        'FilePaths': [
            make_path(dirname, f'test_{i}.geojson', driver='GeoJSON') 
            for i in range(size)
        ],
        'Result': copy.deepcopy(mearsurements)
    },
    'KML': {
        'FilePaths': [
            make_path(dirname, f'test_{i}.kml', driver='KML') 
            for i in range(size)
        ],
        'Result': copy.deepcopy(mearsurements)
    },
    'Esri Shapefile': {
        'FilePaths': [
            make_path(dirname, f'test_{i}.shp', driver='Esri Shapefile') 
            for i in range(size)
        ],
        'Result': copy.deepcopy(mearsurements)
    },
    'FlatGeobuf': {
        'FilePaths': [
            make_path(dirname, f'test_{i}.fgb', driver='FlatGeobuf') 
            for i in range(size)
        ],
        'Result': copy.deepcopy(mearsurements)
    },
    'GeoParquet': {
        'FilePaths': [
            make_path(dirname, f'test_{i}.parquet', driver='Parquet') 
            for i in range(size)
        ],
        'Result': copy.deepcopy(mearsurements)
    },
    'GeoPackage': {
        'FilePaths': [
            make_path(dirname, 'test.gpkg', driver='GPKG', layer=f'lyr_{i}') 
            for i in range(size)
        ],
        'Result': copy.deepcopy(mearsurements)
    },
}

small_pack = copy.deepcopy(pack)
datasets = dummy_data(size=5_000)
for name, items in pack.items():
    for file_data in items['FilePaths']:
        # Measurement for GeoPandas.
        result = write_geopandas(datasets, **file_data)
        small_pack[name]['Result']['Write-GeoPandas'].append(result['elapsed_time'])
        result = read_geopandas(**file_data)
        small_pack[name]['Result']['Read-GeoPandas'].append(result['elapsed_time'])
        
        # Measurement for Pyogrio.
        result = write_pyogrio(datasets, **file_data)
        small_pack[name]['Result']['Write-Pyogrio'].append(result['elapsed_time'])
        result = read_pyogrio(**file_data)
        small_pack[name]['Result']['Read-Pyogrio'].append(result['elapsed_time'])
        
        # Measurement for DuckDB.
        fmt = os.path.basename(file_data['file_path']).split('.')[1]
        file_path = glob(os.path.join(dirname, f"*.{fmt}"))[0]
        result = read_duckdb(**file_data)
        small_pack[name]['Result']['Read-DuckDB'].append(result['elapsed_time'])

        # Measurement for QGIS.
        result = read_file_by_qgis(**file_data)
        small_pack[name]['Result']['Read-QGIS'].append(result['elapsed_time'])
        result['func_result'] = None
        result = measure_rendering_time(**file_data)
        small_pack[name]['Result']['Renderer-QGIS'].append(result['elapsed_time'])
        



    print(f'{name} is done.')
from pprint import pprint
pprint(small_pack, indent=2)

>>>>>>> 34812971
<|MERGE_RESOLUTION|>--- conflicted
+++ resolved
@@ -1,619 +1,415 @@
-try:
-    import duckdb
-except ImportError:
-    import subprocess
-    subprocess.run('pip install duckdb', shell=True)
-    import duckdb
-
-import copy
-<<<<<<< HEAD
-import json
-=======
->>>>>>> 34812971
-import os
-import random
-import shutil
-import string
-import shutil
-import time
-from typing import Any
-from typing import Dict
-from typing import List
-from typing import Optional
-
-from glob import glob
-import geopandas as gpd
-import matplotlib.pyplot as plt
-import numpy as np
-import pandas as pd
-import pyogrio
-import pyproj
-from qgis.core import QgsProject
-from qgis.core import QgsVectorLayer
-from qgis.core import QgsVectorFileWriter
-from qgis.PyQt.QtCore import QTimer
-from qgis.PyQt.QtCore import QEventLoop
-import shapely
-duckdb.sql(
-"""
-INSTALL spatial;
-LOAD spatial;
-""")
-<<<<<<< HEAD
-=======
-
->>>>>>> 34812971
-
-def create_dir(dirname):
-    if os.path.isdir(dirname):
-        shutil.rmtree(dirname)
-    try:
-        os.mkdir(dirname)
-        if os.path.isdir(dirname):
-            print(f'Created directory for {dirname}')
-    except:
-        pass
-        
-
-def dummy_data(size: int) -> List[Dict[str, Any]]:
-    lon, lat = 140.786233, 40.657981
-    lon_list = lon + np.random.normal(0, 0.01, size)
-    lat_list = lat + np.random.normal(0, 0.01, size)
-    
-    # 適当なコードと年齢を生成
-    alphabet = string.ascii_uppercase
-    code_list = [
-        ''.join(random.choices(alphabet, k=10))
-        for _ in range(size)
-    ]
-
-    age_list = [int(v) for v in np.random.normal(45, 15, size)]
-<<<<<<< HEAD
-
-    # geometry を作成
-    geometries = [
-        shapely.geometry.Point(lon, lat).wkt
-        for lon, lat in zip(lon_list, lat_list)
-    ]
-
-    datasets = [
-        {
-            'code': code,
-            'age': age,
-            'geometry': geometry
-        }
-        for code, age, geometry in zip(code_list, age_list, geometries)
-    ]
-    return datasets
-
-=======
-
-    # geometry を作成
-    geometries = [
-        shapely.geometry.Point(lon, lat).wkt
-        for lon, lat in zip(lon_list, lat_list)
-    ]
-
-    datasets = [
-        {
-            'code': code,
-            'age': age,
-            'geometry': geometry
-        }
-        for code, age, geometry in zip(code_list, age_list, geometries)
-    ]
-    return datasets
->>>>>>> 34812971
-
-
-def make_path(dirname: str, filename: str, driver: str, layer: str=None):
-    file_path = os.path.join(dirname, filename)
-    if layer is None:
-        return {'file_path': file_path, 'driver': driver}
-    return {'file_path': file_path, 'layer': layer, 'driver': driver}
-
-
-def make_path(dirname: str, filename: str, driver: str, layer: str=None):
-    file_path = os.path.join(dirname, filename)
-    if layer is None:
-        return {'file_path': file_path, 'driver': driver}
-    return {'file_path': file_path, 'layer': layer, 'driver': driver}
-
-
-def stop_watch(func):
-    """関数の実行時間を計測"""
-    def wrapper(*args, **kwargs):
-        start = time.time()
-        result = func(*args, **kwargs)
-        elapsed_time = time.time() - start
-        return {"func_result": result, "elapsed_time": elapsed_time}
-    return wrapper
-    
-
-def make_geodataframe(datasets: List[Dict[str, Any]]) -> gpd.GeoDataFrame:
-    gdf = gpd.GeoDataFrame(datasets)
-    gdf['geometry'] = gpd.GeoSeries.from_wkt(gdf['geometry'])
-    gdf.set_geometry('geometry', inplace=True, crs='EPSG:4326')
-    return gdf
-
-
-def make_geodataframe(datasets: List[Dict[str, Any]]) -> gpd.GeoDataFrame:
-    gdf = gpd.GeoDataFrame(datasets)
-    gdf['geometry'] = gpd.GeoSeries.from_wkt(gdf['geometry'])
-    gdf.set_geometry('geometry', inplace=True, crs='EPSG:4326')
-    return gdf
-
-
-################################################################################
-################################### GeoPandas ##################################
-@stop_watch
-def write_geopandas(
-    datasets: List[Dict[str, Any]], 
-    file_path: str, 
-    driver: str,
-    layer: Optional[str]=None,
-):
-    """
-    GeoPandas を使ってファイルを書き込む
-    """
-    gdf = make_geodataframe(datasets)
-    if driver == 'Parquet':
-        gdf.to_parquet(file_path, index=False)
-    elif driver == 'GPKG':
-        gdf.to_file(file_path, driver=driver, layer=layer)
-    else:
-        gdf.to_file(file_path, driver=driver)
-    assert os.path.exists(file_path)
-    return True
-
-
-@stop_watch
-def read_geopandas(
-    file_path: str, 
-    driver: str, 
-    layer: Optional[str]=None,
-):
-    """GeoPandas を使ってファイルを読み込む"""
-    if driver == 'GPKG':
-        _ = gpd.read_file(file_path, layer=layer)
-    elif driver == 'Parquet':
-        _ = gpd.read_parquet(file_path)
-    else:
-        _ = gpd.read_file(file_path)
-    assert isinstance(_, gpd.GeoDataFrame)
-    assert 0 < len(_)
-    return True
-
-
-################################################################################
-################################### pyorgio ####################################
-@stop_watch
-def write_pyogrio(
-    datasets: List[Dict[str, Any]], 
-    file_path: str, 
-    driver: str,
-    layer: Optional[str]=None,
-    **kwargs
-):
-    """Pyogrio を使ってファイルを書き込む"""
-<<<<<<< HEAD
-=======
-    if driver == 'Parquet':
-        return np.nan
->>>>>>> 34812971
-    if layer is None:
-        kwargs = {'driver': driver}
-    else:
-        kwargs = {'driver': driver, 'layer': layer}
-    
-    pyogrio.write_dataframe(
-        make_geodataframe(datasets),
-        file_path,
-        **kwargs
-    )
-    assert os.path.exists(file_path)
-    return True
-
-
-@stop_watch
-def read_pyogrio(
-<<<<<<< HEAD
-    file_path: str,
-    layer: Optional[str]=None,
-    **kwargs
-):
-    """Pyogrio を使ってファイルを読み込む"""
-=======
-    file_path: str, 
-    driver: str,
-    layer: Optional[str]=None,
-):
-    """Pyogrio を使ってファイルを読み込む"""
-    if driver == 'Parquet':
-        return np.nan
->>>>>>> 34812971
-    if layer is None:
-        _ = pyogrio.read_dataframe(file_path)
-    else:
-        _ = pyogrio.read_dataframe(file_path, layer=layer)
-    assert isinstance(_, gpd.GeoDataFrame)
-    assert 0 < len(_)
-    return True
-
-
-################################################################################
-#################################### DuckDB ####################################
-@stop_watch
-def read_duckdb(
-    file_path: str,
-    driver: str,
-    layer: Optional[str]=None
-):
-    """DuckDB を使ってファイルを読み込む"""
-    if driver == 'Parquet':
-        read_sentence = f"""read_parquet('{file_path}')"""
-    elif driver == 'GPKG':
-        read_sentence = f"""ST_read('{file_path}', LAYER='{layer}')"""
-    else:
-        read_sentence = f"""ST_read('{file_path}')"""
-<<<<<<< HEAD
-    
-    template = \
-    """
-    CREATE OR REPLACE TABLE {name} AS
-=======
-    template = \
-    """
->>>>>>> 34812971
-    SELECT
-        * EXCLUDE {geom_column},
-        ST_AsText({geom_column}) AS geometry
-    FROM
-<<<<<<< HEAD
-        {read_sentence};
-
-    SHOW TABLES;
-    """
-    name = os.path.basename(file_path).split('.')[0]
-    try:
-        geom_column = 'geom'
-        sql = template.format(name=name, 
-                              geom_column=geom_column, 
-                              read_sentence=read_sentence)
-        tbls = duckdb.sql(sql).to_df()['name'].to_list()
-    except:
-        geom_column = 'geometry'
-        sql = template.format(name=name,
-                              geom_column=geom_column, 
-                              read_sentence=read_sentence)
-        tbls = duckdb.sql(sql).to_df()['name'].to_list()
-    duckdb.sql(f"DROP TABLE {name};")
-    assert name in tbls
-=======
-        {read_sentence}
-    ;
-    """
-    try:
-        geom_column = 'geom'
-        sql = template.format(geom_column=geom_column, read_sentence=read_sentence)
-        _df = duckdb.sql(sql).df()
-    except:
-        geom_column = 'geometry'
-        sql = template.format(geom_column=geom_column, read_sentence=read_sentence)
-        _df = duckdb.sql(sql).df()
-    assert isinstance(_df, pd.DataFrame)
-    assert 0 < len(_df)
-    gdf = gpd.GeoDataFrame(
-        _df.drop(columns=['geometry']),
-        geometry=_df['geometry'].apply(shapely.from_wkt),
-        crs='EPSG:4326'
-    )
-    assert isinstance(gdf, gpd.GeoDataFrame)
->>>>>>> 34812971
-    return True
-
-
-################################################################################
-##################################### QGIS #####################################
-@stop_watch
-def read_file_by_qgis(
-    file_path: str,
-    driver: str,
-    layer: Optional[str]=None
-) -> Dict[str, Any]: # {'func_result': QgsVectorLayer, 'elapsed_time': float}
-    if driver == 'GPKG':
-        file_path = f"{file_path}|layername={layer}"
-    lyr = QgsVectorLayer(file_path, "Read File", "ogr")
-    assert lyr.isValid()
-    return lyr
-    
-
-def measure_rendering_time(
-    file_path: str,
-    driver: str,
-    layer: Optional[str]=None
-) -> Dict[str, Any]: # {'LyrID': lyr.id(), 'elapsed_time': float}
-    renderer = {'elapsed_time': None, 'LyrID': None}
-    # レイヤーを作成し、マップキャンバスに追加
-    result = read_file_by_qgis(file_path, driver, layer)
-    lyr = result['func_result']
-    renderer['LyrID'] = lyr.id()
-    def wait_for_rendering():
-        # 描画完了を待つための関数
-        nonlocal rendering_time  # elapsed_time を参照
-        if iface.mapCanvas().isDrawing():
-            QTimer.singleShot(100, wait_for_rendering)  # まだ描画中の場合、再度チェック
-        else:
-            rendering_time = time.time() - start_time
-            renderer['elapsed_time'] = rendering_time
-            loop.quit()  # イベントループを終了
-    
-    # レイヤーの描画時間を計測
-    rendering_time = None
-    start_time = time.time()
-    # レイヤーをマップに追加
-    QgsProject.instance().addMapLayer(lyr)
-    # 描画完了を待つためのイベントループを作成
-    loop = QEventLoop()
-    # 描画完了を検出するためのタイマーを開始
-    QTimer.singleShot(100, wait_for_rendering)
-    # 描画完了までイベントループで待機
-    loop.exec_()
-    # 経過時間を返す
-    return renderer # {'elapsed_time': sec, 'LyrID': lyr.id()}
-
-@stop_watch
-def write_file_by_qgis(
-    lyr: QgsVectorLayer, 
-    file_path: str, 
-    driver: str,
-    layer: Optional[str]=None
-) -> Dict[str, Any]: # {'func_result': None, 'elapsed_time': float}
-    options = QgsVectorFileWriter.SaveVectorOptions()
-    options.driverName = driver
-    if driver == 'GPKG':
-        options.actionOnExistingFile = QgsVectorFileWriter.CreateOrOverwriteLayer
-        options.layerName = layer
-    error = (
-        QgsVectorFileWriter
-            .writeAsVectorFormatV2(
-                lyr, 
-                file_path, 
-                QgsProject.instance().transformContext(), 
-                options
-        )
-    )
-<<<<<<< HEAD
-    lyr = None
-    
-
-
-=======
-    assert error[1] != ''
-    return True
->>>>>>> 34812971
-
-def template(size: int, dirname: str) -> Dict[str, Any]:
-    mearsurements = {
-        'Write-GeoPandas': [],
-        'Read-GeoPandas': [],
-        'Write-Pyogrio': [],
-        'Read-Pyogrio': [],
-        'Write-QGIS': [],
-        'Read-DuckDB': [],
-        'Renderer-QGIS': [],
-        'Read-QGIS': [],
-    }
-    return {
-        'GeoJSON': {
-            'FilePaths': [
-                make_path(dirname, f'test_{i}.geojson', driver='GeoJSON') 
-                for i in range(size)
-            ],
-            'Result': copy.deepcopy(mearsurements)
-        },
-        'KML': {
-            'FilePaths': [
-                make_path(dirname, f'test_{i}.kml', driver='KML') 
-                for i in range(size)
-            ],
-            'Result': copy.deepcopy(mearsurements)
-        },
-        'Esri Shapefile': {
-            'FilePaths': [
-                make_path(dirname, f'test_{i}.shp', driver='Esri Shapefile') 
-                for i in range(size)
-            ],
-            'Result': copy.deepcopy(mearsurements)
-        },
-        'FlatGeobuf': {
-            'FilePaths': [
-                make_path(dirname, f'test_{i}.fgb', driver='FlatGeobuf') 
-                for i in range(size)
-            ],
-            'Result': copy.deepcopy(mearsurements)
-        },
-        'GeoPackage': {
-            'FilePaths': [
-                make_path(dirname, 'test.gpkg', driver='GPKG', layer=f'lyr_{i}') 
-                for i in range(size)
-            ],
-            'Result': copy.deepcopy(mearsurements)
-        },
-        'GeoParquet': {
-            'FilePaths': [
-                make_path(dirname, f'test_{i}.parquet', driver='Parquet') 
-                for i in range(size)
-            ],
-            'Result': copy.deepcopy(mearsurements)
-        },
-    }
-    
-
-    
-################################################################################
-<<<<<<< HEAD
-######################## Measurement of time required ##########################
-del_dirs = []
-results = {}
-base_dirname = r"D:\Repositories\WriteZenn\datasets\test_data"
-size = 1
-rows_list = [1000, 5_000] + list(range(10_000, 50_000, 10_000))
-
-
-for rows in rows_list:
-    print(f'********** Start {rows} **********')
-    dirname = os.path.join(base_dirname, f'TEST_{rows}_ROWS')
-    create_dir(dirname)
-    pack = template(size, dirname)
-    datasets = dummy_data(size=rows)
-    for driver, item in pack.items():
-        for i, file_data in enumerate(item['FilePaths']):
-            # Measurement for GeoPandas.
-            result = write_geopandas(datasets, **file_data)
-            pack[driver]['Result']['Write-GeoPandas'].append(result['elapsed_time'])
-            result = read_geopandas(**file_data)
-            pack[driver]['Result']['Read-GeoPandas'].append(result['elapsed_time'])
-            
-            # Measurement for Pyogrio.
-            result = write_pyogrio(datasets, **file_data)
-            pack[driver]['Result']['Write-Pyogrio'].append(result['elapsed_time'])
-            result = read_pyogrio(**file_data)
-            pack[driver]['Result']['Read-Pyogrio'].append(result['elapsed_time'])
-            
-            # Measurement for DuckDB.
-            fmt = os.path.basename(file_data['file_path']).split('.')[1]
-            file_path = glob(os.path.join(dirname, f"*.{fmt}"))[0]
-            result = read_duckdb(**file_data)
-            pack[driver]['Result']['Read-DuckDB'].append(result['elapsed_time'])
-
-            # Measurement for QGIS.
-            result = read_file_by_qgis(**file_data)
-            pack[driver]['Result']['Read-QGIS'].append(result['elapsed_time'])
-            lyr = result['func_result']
-            result = measure_rendering_time(**file_data)
-            pack[driver]['Result']['Renderer-QGIS'].append(result['elapsed_time'])
-            QgsProject.instance().removeMapLayer(result['LyrID'])
-            if file_data['driver'] == 'GPKG':
-                file_data['layer'] += f'_{i}'
-            
-            result = write_file_by_qgis(lyr, **file_data)
-            pack[driver]['Result']['Write-QGIS'].append(result['elapsed_time'])
-            lyr = None
-            
-        print(f'Finish {driver}.')
-        
-    results[f"Processing time for {rows} rows"] = {driver: item['Result'] for driver, item in pack.items()}
-    del_dirs.append(dirname)
-
-
-colormap = {
-    "GeoJSON": "#0000cd",
-    "KML": "#006400",
-    "Esri Shapefile": "#ff8c00",
-    "FlatGeobuf": "#4d4398",
-    "GeoPackage": "#93b023",
-    "GeoParquet": "#d3381c",
-}
-
-with open(os.path.join(base_dirname, 'measurement.json'), mode='w') as f:
-    json.dump(results, f, indent=4)
-=======
-##################################### Main #####################################
-dirname = '..\\datasets\\test_data'
-
-mearsurements = {
-    'Write-GeoPandas': [],
-    'Read-GeoPandas': [],
-    'Write-Pyogrio': [],
-    'Read-Pyogrio': [],
-    'Read-DuckDB': [],
-    'Write-QGIS': [],
-    'Read-QGIS': [],
-    'Renderer-QGIS': [],
-}
-
-size = 5
-
-pack = {
-    'GeoJSON': {
-        'FilePaths': [
-            make_path(dirname, f'test_{i}.geojson', driver='GeoJSON') 
-            for i in range(size)
-        ],
-        'Result': copy.deepcopy(mearsurements)
-    },
-    'KML': {
-        'FilePaths': [
-            make_path(dirname, f'test_{i}.kml', driver='KML') 
-            for i in range(size)
-        ],
-        'Result': copy.deepcopy(mearsurements)
-    },
-    'Esri Shapefile': {
-        'FilePaths': [
-            make_path(dirname, f'test_{i}.shp', driver='Esri Shapefile') 
-            for i in range(size)
-        ],
-        'Result': copy.deepcopy(mearsurements)
-    },
-    'FlatGeobuf': {
-        'FilePaths': [
-            make_path(dirname, f'test_{i}.fgb', driver='FlatGeobuf') 
-            for i in range(size)
-        ],
-        'Result': copy.deepcopy(mearsurements)
-    },
-    'GeoParquet': {
-        'FilePaths': [
-            make_path(dirname, f'test_{i}.parquet', driver='Parquet') 
-            for i in range(size)
-        ],
-        'Result': copy.deepcopy(mearsurements)
-    },
-    'GeoPackage': {
-        'FilePaths': [
-            make_path(dirname, 'test.gpkg', driver='GPKG', layer=f'lyr_{i}') 
-            for i in range(size)
-        ],
-        'Result': copy.deepcopy(mearsurements)
-    },
-}
-
-small_pack = copy.deepcopy(pack)
-datasets = dummy_data(size=5_000)
-for name, items in pack.items():
-    for file_data in items['FilePaths']:
-        # Measurement for GeoPandas.
-        result = write_geopandas(datasets, **file_data)
-        small_pack[name]['Result']['Write-GeoPandas'].append(result['elapsed_time'])
-        result = read_geopandas(**file_data)
-        small_pack[name]['Result']['Read-GeoPandas'].append(result['elapsed_time'])
-        
-        # Measurement for Pyogrio.
-        result = write_pyogrio(datasets, **file_data)
-        small_pack[name]['Result']['Write-Pyogrio'].append(result['elapsed_time'])
-        result = read_pyogrio(**file_data)
-        small_pack[name]['Result']['Read-Pyogrio'].append(result['elapsed_time'])
-        
-        # Measurement for DuckDB.
-        fmt = os.path.basename(file_data['file_path']).split('.')[1]
-        file_path = glob(os.path.join(dirname, f"*.{fmt}"))[0]
-        result = read_duckdb(**file_data)
-        small_pack[name]['Result']['Read-DuckDB'].append(result['elapsed_time'])
-
-        # Measurement for QGIS.
-        result = read_file_by_qgis(**file_data)
-        small_pack[name]['Result']['Read-QGIS'].append(result['elapsed_time'])
-        result['func_result'] = None
-        result = measure_rendering_time(**file_data)
-        small_pack[name]['Result']['Renderer-QGIS'].append(result['elapsed_time'])
-        
-
-
-
-    print(f'{name} is done.')
-from pprint import pprint
-pprint(small_pack, indent=2)
-
->>>>>>> 34812971
+try:
+    import duckdb
+except ImportError:
+    import subprocess
+    subprocess.run('pip install duckdb', shell=True)
+    import duckdb
+
+import copy
+import os
+import random
+import shutil
+import string
+import shutil
+import time
+from typing import Any
+from typing import Dict
+from typing import List
+from typing import Optional
+
+from glob import glob
+import geopandas as gpd
+import matplotlib.pyplot as plt
+import numpy as np
+import pandas as pd
+import pyogrio
+import pyproj
+from qgis.core import QgsProject
+from qgis.core import QgsVectorLayer
+from qgis.core import QgsVectorFileWriter
+from qgis.PyQt.QtCore import QTimer
+from qgis.PyQt.QtCore import QEventLoop
+import shapely
+duckdb.sql(
+"""
+INSTALL spatial;
+LOAD spatial;
+""")
+
+
+
+def dummy_data(size: int) -> List[Dict[str, Any]]:
+    lon, lat = 140.786233, 40.657981
+    lon_list = lon + np.random.normal(0, 0.01, size)
+    lat_list = lat + np.random.normal(0, 0.01, size)
+    
+    # 適当なコードと年齢を生成
+    alphabet = string.ascii_uppercase
+    code_list = [
+        ''.join(random.choices(alphabet, k=10))
+        for _ in range(size)
+    ]
+
+    age_list = [int(v) for v in np.random.normal(45, 15, size)]
+
+    # geometry を作成
+    geometries = [
+        shapely.geometry.Point(lon, lat).wkt
+        for lon, lat in zip(lon_list, lat_list)
+    ]
+
+    datasets = [
+        {
+            'code': code,
+            'age': age,
+            'geometry': geometry
+        }
+        for code, age, geometry in zip(code_list, age_list, geometries)
+    ]
+    return datasets
+
+
+
+def make_path(dirname: str, filename: str, driver: str, layer: str=None):
+    file_path = os.path.join(dirname, filename)
+    if layer is None:
+        return {'file_path': file_path, 'driver': driver}
+    return {'file_path': file_path, 'layer': layer, 'driver': driver}
+
+
+def stop_watch(func):
+    """関数の実行時間を計測"""
+    def wrapper(*args, **kwargs):
+        start = time.time()
+        result = func(*args, **kwargs)
+        elapsed_time = time.time() - start
+        return {"func_result": result, "elapsed_time": elapsed_time}
+    return wrapper
+    
+
+def directory_size(dir_name: str) -> float: # MB
+    """フォルダ内のファイルサイズを取得。ShapeFileがあるので、フォルダ全体にしている"""
+    size = sum([os.path.getsize(file) for file in glob(os.path.join(dir_name, '*'))])
+    return round(size / 1048576, 2)
+    
+    
+def delete_contents(folder_path) -> None:
+    """フォルダ内のデータを全て削除する"""
+    for filename in os.listdir(folder_path):
+        file_path = os.path.join(folder_path, filename)
+        try:
+            if os.path.isfile(file_path) or os.path.islink(file_path):
+                os.unlink(file_path)
+            elif os.path.isdir(file_path):
+                shutil.rmtree(file_path)
+        except Exception as e:
+            print(f'Failed to delete {file_path}. Reason: {e}')
+
+
+def make_geodataframe(datasets: List[Dict[str, Any]]) -> gpd.GeoDataFrame:
+    gdf = gpd.GeoDataFrame(datasets)
+    gdf['geometry'] = gpd.GeoSeries.from_wkt(gdf['geometry'])
+    gdf.set_geometry('geometry', inplace=True, crs='EPSG:4326')
+    return gdf
+
+
+################################################################################
+################################### GeoPandas ##################################
+@stop_watch
+def write_geopandas(
+    datasets: List[Dict[str, Any]], 
+    file_path: str, 
+    driver: str,
+    layer: Optional[str]=None,
+):
+    """
+    GeoPandas を使ってファイルを書き込む
+    """
+    gdf = make_geodataframe(datasets)
+    if driver == 'Parquet':
+        gdf.to_parquet(file_path, index=False)
+    elif driver == 'GPKG':
+        gdf.to_file(file_path, driver=driver, layer=layer)
+    else:
+        gdf.to_file(file_path, driver=driver)
+    assert os.path.exists(file_path)
+    return True
+
+
+@stop_watch
+def read_geopandas(
+    file_path: str, 
+    driver: str, 
+    layer: Optional[str]=None,
+):
+    """GeoPandas を使ってファイルを読み込む"""
+    if driver == 'GPKG':
+        _ = gpd.read_file(file_path, layer=layer)
+    elif driver == 'Parquet':
+        _ = gpd.read_parquet(file_path)
+    else:
+        _ = gpd.read_file(file_path)
+    assert isinstance(_, gpd.GeoDataFrame)
+    assert 0 < len(_)
+    return True
+
+
+################################################################################
+################################### pyorgio ####################################
+@stop_watch
+def write_pyogrio(
+    datasets: List[Dict[str, Any]], 
+    file_path: str, 
+    driver: str,
+    layer: Optional[str]=None,
+    **kwargs
+):
+    """Pyogrio を使ってファイルを書き込む"""
+    if driver == 'Parquet':
+        return np.nan
+    if layer is None:
+        kwargs = {'driver': driver}
+    else:
+        kwargs = {'driver': driver, 'layer': layer}
+    
+    pyogrio.write_dataframe(
+        make_geodataframe(datasets),
+        file_path,
+        **kwargs
+    )
+    assert os.path.exists(file_path)
+    return True
+
+
+@stop_watch
+def read_pyogrio(
+    file_path: str, 
+    driver: str,
+    layer: Optional[str]=None,
+):
+    """Pyogrio を使ってファイルを読み込む"""
+    if driver == 'Parquet':
+        return np.nan
+    if layer is None:
+        _ = pyogrio.read_dataframe(file_path)
+    else:
+        _ = pyogrio.read_dataframe(file_path, layer=layer)
+    assert isinstance(_, gpd.GeoDataFrame)
+    assert 0 < len(_)
+    return True
+
+
+################################################################################
+#################################### DuckDB ####################################
+@stop_watch
+def read_duckdb(
+    file_path: str,
+    driver: str,
+    layer: Optional[str]=None
+):
+    """DuckDB を使ってファイルを読み込む"""
+    if driver == 'Parquet':
+        read_sentence = f"""read_parquet('{file_path}')"""
+    elif driver == 'GPKG':
+        read_sentence = f"""ST_read('{file_path}', LAYER='{layer}')"""
+    else:
+        read_sentence = f"""ST_read('{file_path}')"""
+    template = \
+    """
+    SELECT
+        * EXCLUDE {geom_column},
+        ST_AsText({geom_column}) AS geometry
+    FROM
+        {read_sentence}
+    ;
+    """
+    try:
+        geom_column = 'geom'
+        sql = template.format(geom_column=geom_column, read_sentence=read_sentence)
+        _df = duckdb.sql(sql).df()
+    except:
+        geom_column = 'geometry'
+        sql = template.format(geom_column=geom_column, read_sentence=read_sentence)
+        _df = duckdb.sql(sql).df()
+    assert isinstance(_df, pd.DataFrame)
+    assert 0 < len(_df)
+    gdf = gpd.GeoDataFrame(
+        _df.drop(columns=['geometry']),
+        geometry=_df['geometry'].apply(shapely.from_wkt),
+        crs='EPSG:4326'
+    )
+    assert isinstance(gdf, gpd.GeoDataFrame)
+    return True
+
+
+################################################################################
+##################################### QGIS #####################################
+@stop_watch
+def read_file_by_qgis(
+    file_path: str,
+    driver: str,
+    layer: Optional[str]=None
+) -> Dict[str, Any]: # {'func_result': QgsVectorLayer, 'elapsed_time': float}
+    if driver == 'GPKG':
+        file_path = f"{file_path}|layername={layer}"
+    lyr = QgsVectorLayer(file_path, "Read File", "ogr")
+    assert lyr.isValid()
+    return lyr
+    
+
+def measure_rendering_time(
+    file_path: str,
+    driver: str,
+    layer: Optional[str]=None
+) -> Dict[str, Any]: # {'LyrID': lyr.id(), 'elapsed_time': float}
+    renderer = {'elapsed_time': None, 'LyrID': None}
+    # レイヤーを作成し、マップキャンバスに追加
+    result = read_file_by_qgis(file_path, driver, layer)
+    lyr = result['func_result']
+    renderer['LyrID'] = lyr.id()
+    def wait_for_rendering():
+        # 描画完了を待つための関数
+        nonlocal rendering_time  # elapsed_time を参照
+        if iface.mapCanvas().isDrawing():
+            QTimer.singleShot(100, wait_for_rendering)  # まだ描画中の場合、再度チェック
+        else:
+            rendering_time = time.time() - start_time
+            renderer['elapsed_time'] = rendering_time
+            loop.quit()  # イベントループを終了
+    
+    # レイヤーの描画時間を計測
+    rendering_time = None
+    start_time = time.time()
+    # レイヤーをマップに追加
+    QgsProject.instance().addMapLayer(lyr)
+    # 描画完了を待つためのイベントループを作成
+    loop = QEventLoop()
+    # 描画完了を検出するためのタイマーを開始
+    QTimer.singleShot(100, wait_for_rendering)
+    # 描画完了までイベントループで待機
+    loop.exec_()
+    # 経過時間を返す
+    return renderer # {'elapsed_time': sec, 'LyrID': lyr.id()}
+
+@stop_watch
+def write_file_by_qgis(
+    lyr: QgsVectorLayer, 
+    file_path: str, 
+    driver: str,
+    layer: Optional[str]=None
+) -> Dict[str, Any]: # {'func_result': None, 'elapsed_time': float}
+    options = QgsVectorFileWriter.SaveVectorOptions()
+    options.driverName = driver
+    if driver == 'GPKG':
+        options.actionOnExistingFile = QgsVectorFileWriter.CreateOrOverwriteLayer
+        options.layerName = layer
+    error = (
+        QgsVectorFileWriter
+            .writeAsVectorFormatV2(
+                lyr, 
+                file_path, 
+                QgsProject.instance().transformContext(), 
+                options
+        )
+    )
+    assert error[1] != ''
+    return True
+
+
+################################################################################
+##################################### Main #####################################
+dirname = '..\\datasets\\test_data'
+
+mearsurements = {
+    'Write-GeoPandas': [],
+    'Read-GeoPandas': [],
+    'Write-Pyogrio': [],
+    'Read-Pyogrio': [],
+    'Read-DuckDB': [],
+    'Write-QGIS': [],
+    'Read-QGIS': [],
+    'Renderer-QGIS': [],
+}
+
+size = 5
+
+pack = {
+    'GeoJSON': {
+        'FilePaths': [
+            make_path(dirname, f'test_{i}.geojson', driver='GeoJSON') 
+            for i in range(size)
+        ],
+        'Result': copy.deepcopy(mearsurements)
+    },
+    'KML': {
+        'FilePaths': [
+            make_path(dirname, f'test_{i}.kml', driver='KML') 
+            for i in range(size)
+        ],
+        'Result': copy.deepcopy(mearsurements)
+    },
+    'Esri Shapefile': {
+        'FilePaths': [
+            make_path(dirname, f'test_{i}.shp', driver='Esri Shapefile') 
+            for i in range(size)
+        ],
+        'Result': copy.deepcopy(mearsurements)
+    },
+    'FlatGeobuf': {
+        'FilePaths': [
+            make_path(dirname, f'test_{i}.fgb', driver='FlatGeobuf') 
+            for i in range(size)
+        ],
+        'Result': copy.deepcopy(mearsurements)
+    },
+    'GeoParquet': {
+        'FilePaths': [
+            make_path(dirname, f'test_{i}.parquet', driver='Parquet') 
+            for i in range(size)
+        ],
+        'Result': copy.deepcopy(mearsurements)
+    },
+    'GeoPackage': {
+        'FilePaths': [
+            make_path(dirname, 'test.gpkg', driver='GPKG', layer=f'lyr_{i}') 
+            for i in range(size)
+        ],
+        'Result': copy.deepcopy(mearsurements)
+    },
+}
+
+small_pack = copy.deepcopy(pack)
+datasets = dummy_data(size=5_000)
+for name, items in pack.items():
+    for file_data in items['FilePaths']:
+        # Measurement for GeoPandas.
+        result = write_geopandas(datasets, **file_data)
+        small_pack[name]['Result']['Write-GeoPandas'].append(result['elapsed_time'])
+        result = read_geopandas(**file_data)
+        small_pack[name]['Result']['Read-GeoPandas'].append(result['elapsed_time'])
+        
+        # Measurement for Pyogrio.
+        result = write_pyogrio(datasets, **file_data)
+        small_pack[name]['Result']['Write-Pyogrio'].append(result['elapsed_time'])
+        result = read_pyogrio(**file_data)
+        small_pack[name]['Result']['Read-Pyogrio'].append(result['elapsed_time'])
+        
+        # Measurement for DuckDB.
+        fmt = os.path.basename(file_data['file_path']).split('.')[1]
+        file_path = glob(os.path.join(dirname, f"*.{fmt}"))[0]
+        result = read_duckdb(**file_data)
+        small_pack[name]['Result']['Read-DuckDB'].append(result['elapsed_time'])
+
+        # Measurement for QGIS.
+        result = read_file_by_qgis(**file_data)
+        small_pack[name]['Result']['Read-QGIS'].append(result['elapsed_time'])
+        result['func_result'] = None
+        result = measure_rendering_time(**file_data)
+        small_pack[name]['Result']['Renderer-QGIS'].append(result['elapsed_time'])
+        
+
+
+
+    print(f'{name} is done.')
+from pprint import pprint
+pprint(small_pack, indent=2)